from __future__ import annotations

import datetime
import json
import logging
from enum import Enum
from re import match
from typing import Annotated, Any, List, Optional, Union
from uuid import UUID, uuid4

import numpy as np
import pendulum
import pyproj
from geojson_pydantic import (
    Feature,
    FeatureCollection,
    GeometryCollection,
    MultiPolygon,
    Polygon,
)
from pydantic import (
    BaseModel,
    Extra,
    Field,
    RootModel,
    StringConstraints,
    ValidationError,
    constr,
    field_validator,
    model_validator,
    validator,
)
from shapely.geometry import Polygon

logger = logging.getLogger(__name__)

# TODO: Move this to a proper settings object for this repo and use in tests, possibly using pydantic settings: https://pydantic-docs.helpmanual.io/usage/settings/
DEFAULT_CRS = pyproj.CRS.from_user_input("EPSG:4326").to_wkt()

# This controls what is imported when calling `from pg_schema import *`, just a shortcut to import all types.
__all__ = [
    "ResultReference",
    "ParameterReference",
    "ProcessNode",
    "ProcessGraph",
    "PGEdgeType",
    "BoundingBox",
    "Year",
    "Date",
    "DateTime",
    "Duration",
    "Time",
    "TemporalInterval",
    "TemporalIntervals",
    "GeoJson",
    "JobId",
    "DEFAULT_CRS",
]


class ResultReference(BaseModel, extra=Extra.forbid):
    from_node: str
    node: ProcessNode


class ParameterReference(BaseModel, extra=Extra.forbid):
    from_parameter: str


class ProcessNode(BaseModel, arbitrary_types_allowed=True):
    process_id: Annotated[str, StringConstraints(pattern=r'^\w+$')]

    namespace: Optional[Optional[str]] = None
    result: Optional[bool] = False
    description: Optional[Optional[str]] = None
    arguments: dict[
        str,
        Annotated[
            Union[
                ResultReference,
                ParameterReference,
                ProcessGraph,
                BoundingBox,
                JobId,
                Year,
                Date,
                DateTime,
                Duration,
                TemporalInterval,
                TemporalIntervals,
                # GeoJson, disable while https://github.com/developmentseed/geojson-pydantic/issues/92 is open
                Time,
                float,
                bool,
                list,
                dict,
                str,
                None,
            ],
            Field(union_mode='left_to_right'),
        ],
    ]

    def __str__(self):
        return json.dumps(self.dict(), indent=4)


class ProcessGraph(BaseModel, extra=Extra.forbid):
    process_graph: dict[str, ProcessNode]
    uid: UUID = Field(default_factory=uuid4)


class PGEdgeType(str, Enum):
    ResultReference = "result_reference"
    Callback = "callback"


def parse_crs(v) -> pyproj.CRS:
    if not isinstance(v, int) and (v is None or v.strip() == ""):
        return DEFAULT_CRS
    else:
        try:
            # Check that the crs can be parsed and store as WKT
            crs_obj = pyproj.CRS.from_user_input(v)
            return crs_obj.to_wkt()
        except pyproj.exceptions.CRSError as e:
            logger.error(f"Provided CRS {v} could not be parsed, defaulting to EPSG:4326")
            raise e


def crs_validator(field: Union[str, int]) -> classmethod:
    decorator = validator(field, allow_reuse=True, pre=True, always=True)
    validator_func = decorator(parse_crs)
    return validator_func


class BoundingBox(BaseModel, arbitrary_types_allowed=True):
    west: float
    east: float
    north: float
    south: float
    base: Optional[float] = None
    height: Optional[float] = None
    crs: Optional[Union[str, int]] = None

    # validators
    _parse_crs: classmethod = crs_validator('crs')

    @property
    def polygon(self) -> Polygon:
        """"""
        return Polygon(
            [
                (self.west, self.south),
                (self.west, self.north),
                (self.east, self.north),
                (self.east, self.south),
            ]
        )


class Date(RootModel):
    root: datetime.datetime

    @field_validator("root", mode="before")
    def validate_time(cls, value: Any) -> Any:
        if (
            isinstance(value, str)
            and len(value) <= 11
            and match(r"[0-9]{4}[-/][0-9]{2}[-/][0-9]{2}T?", value)
        ):
            return pendulum.parse(value)
        raise ValueError("Could not parse `Date` from input.")

    def to_numpy(self):
        return np.datetime64(self.root)

    def __repr__(self):
        return self.root.__repr__()

    def __gt__(self, date1):
        return self.root > date1.root


class DateTime(RootModel):
    root: datetime.datetime

    @field_validator("root", mode="before")
    def validate_time(cls, value: Any) -> Any:
        if isinstance(value, str) and match(
            r"[0-9]{4}-[0-9]{2}-[0-9]{2}T?[0-9]{2}:[0-9]{2}:?([0-9]{2})?Z?", value
        ):
            return pendulum.parse(value)
        raise ValueError("Could not parse `DateTime` from input.")

    def to_numpy(self):
        return np.datetime64(self.root)

    def __repr__(self):
        return self.root.__repr__()

    def __gt__(self, date1):
        return self.root > date1.root


class Time(RootModel):
    root: datetime.time

    @field_validator("root", mode="before")
    def validate_time(cls, value: Any) -> Any:
        if (
            isinstance(value, str)
            and len(value) >= 5
            and len(value) <= 9
            and match(r"[0-9]{2}:[0-9]{2}:?([0-9]{2})?Z?", value)
        ):
            return pendulum.parse(value).time()
        raise ValueError("Could not parse `Time` from input.")

    def to_numpy(self):
        raise NotImplementedError

    def __repr__(self):
        return self.time.__repr__()


class Year(RootModel):
    root: datetime.datetime

    @field_validator("root", mode="before")
    def validate_time(cls, value: Any) -> Any:
        if isinstance(value, str) and len(value) <= 4 and match(r"^\d{4}$", value):
            return pendulum.parse(value)
        raise ValueError("Could not parse `Year` from input.")

    def to_numpy(self):
        return np.datetime64(self.root)

    def __repr__(self):
        return self.root.__repr__()


class Duration(RootModel):
    root: datetime.timedelta

    @field_validator("root", mode="before")
    def validate_time(cls, value: Any) -> Any:
        if isinstance(value, str) and match(
            r"P[0-9]*Y?[0-9]*M?[0-9]*D?T?[0-9]*H?[0-9]*M?[0-9]*S?", value
        ):
            return pendulum.parse(value).as_timedelta()
        raise ValueError("Could not parse `Duration` from input.")

    def to_numpy(self):
        return np.timedelta64(self.root)

    def __repr__(self):
        return self.root.__repr__()


class TemporalInterval(RootModel):
    root: Annotated[
        list[Union[Year, Date, DateTime, Time, None]], Field(min_length=2, max_length=2)
    ]

    @field_validator("root")
    def validate_temporal_interval(cls, value: Any) -> Any:
        start = value[0]
        end = value[1]

        if start is None and end is None:
            raise ValueError("Could not parse `TemporalInterval` from input.")

        # Disambiguate the Time subtype
        if isinstance(start, Time) or isinstance(end, Time):
            if isinstance(start, Time) and isinstance(end, Time):
                raise ValueError(
                    "Ambiguous TemporalInterval, both start and end are of type `Time`"
                )
            if isinstance(start, Time):
                if end is None:
                    raise ValueError(
                        "Cannot disambiguate TemporalInterval, start is `Time` and end is `None`"
                    )
                logger.warning(
                    "Start time of temporal interval is of type `time`. Assuming same date as the end time."
                )
                start = DateTime(
                    root=pendulum.datetime(
                        end.root.year,
                        end.root.month,
                        end.root.day,
                        start.root.hour,
                        start.root.minute,
                        start.root.second,
                        start.root.microsecond,
                    ).to_rfc3339_string()
                )
            elif isinstance(end, Time):
                if start is None:
                    raise ValueError(
                        "Cannot disambiguate TemporalInterval, start is `None` and end is `Time`"
                    )
                logger.warning(
                    "End time of temporal interval is of type `time`. Assuming same date as the start time."
                )
                end = DateTime(
                    root=pendulum.datetime(
                        start.root.year,
                        start.root.month,
                        start.root.day,
                        end.root.hour,
                        end.root.minute,
                        end.root.second,
                        end.root.microsecond,
                    ).to_rfc3339_string()
                )

        if not (start is None or end is None) and start > end:
            raise ValueError("Start time > end time")

        return [start, end]

    @property
    def start(self):
        return self.root[0]

    @property
    def end(self):
        return self.root[1]

    def __iter__(self):
        return iter(self.root)

    def __getitem__(self, item):
        return self.root[item]


<<<<<<< HEAD
class TemporalIntervals(BaseModel):
    __root__: conlist(TemporalInterval, min_items=1)
=======
class TemporalIntervals(RootModel):
    root: list[TemporalInterval]
>>>>>>> 9f72a9d2

    def __iter__(self):
        return iter(self.root)

    def __getitem__(self, item) -> TemporalInterval:
        return self.root[item]


GeoJson = Union[FeatureCollection, Feature, GeometryCollection, MultiPolygon, Polygon]
# The GeoJson spec (https://www.rfc-editor.org/rfc/rfc7946.html#ref-GJ2008) doesn't
# have a crs field anymore and recommends assuming it to be EPSG:4326, so we do the same.


class JobId(RootModel):
    root: str = Field(
        pattern=r"(eodc-jb-|jb-)[a-z0-9]{8}-[a-z0-9]{4}-[a-z0-9]{4}-[a-z0-9]{4}-[a-z0-9]{12}"
    )


ResultReference.model_rebuild()
ProcessNode.model_rebuild()<|MERGE_RESOLUTION|>--- conflicted
+++ resolved
@@ -336,13 +336,8 @@
         return self.root[item]
 
 
-<<<<<<< HEAD
-class TemporalIntervals(BaseModel):
+class TemporalIntervals(RootModel):
     __root__: conlist(TemporalInterval, min_items=1)
-=======
-class TemporalIntervals(RootModel):
-    root: list[TemporalInterval]
->>>>>>> 9f72a9d2
 
     def __iter__(self):
         return iter(self.root)
